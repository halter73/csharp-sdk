--- conflicted
+++ resolved
@@ -27,11 +27,7 @@
     private readonly CancellationTokenSource _connectionCts;
     private readonly ILogger _logger;
 
-<<<<<<< HEAD
-    private string? _mcpSessionId;
     private string? _negotiatedProtocolVersion;
-=======
->>>>>>> b9b4a230
     private Task? _getReceiveTask;
 
     public StreamableHttpClientSessionTransport(
@@ -89,11 +85,7 @@
             },
         };
 
-<<<<<<< HEAD
-        CopyAdditionalHeaders(httpRequestMessage.Headers, _options.AdditionalHeaders, _mcpSessionId, _negotiatedProtocolVersion);
-=======
-        CopyAdditionalHeaders(httpRequestMessage.Headers, _options.AdditionalHeaders, SessionId);
->>>>>>> b9b4a230
+        CopyAdditionalHeaders(httpRequestMessage.Headers, _options.AdditionalHeaders, SessionId, _negotiatedProtocolVersion);
 
         var response = await _httpClient.SendAsync(httpRequestMessage, HttpCompletionOption.ResponseHeadersRead, cancellationToken).ConfigureAwait(false);
 
@@ -181,11 +173,7 @@
         // Send a GET request to handle any unsolicited messages not sent over a POST response.
         using var request = new HttpRequestMessage(HttpMethod.Get, _options.Endpoint);
         request.Headers.Accept.Add(s_textEventStreamMediaType);
-<<<<<<< HEAD
-        CopyAdditionalHeaders(request.Headers, _options.AdditionalHeaders, _mcpSessionId, _negotiatedProtocolVersion);
-=======
-        CopyAdditionalHeaders(request.Headers, _options.AdditionalHeaders, SessionId);
->>>>>>> b9b4a230
+        CopyAdditionalHeaders(request.Headers, _options.AdditionalHeaders, SessionId, _negotiatedProtocolVersion);
 
         using var response = await _httpClient.SendAsync(request, HttpCompletionOption.ResponseHeadersRead, _connectionCts.Token).ConfigureAwait(false);
 
@@ -260,15 +248,11 @@
         }
     }
 
-<<<<<<< HEAD
     internal static void CopyAdditionalHeaders(
         HttpRequestHeaders headers,
-        Dictionary<string, string>? additionalHeaders,
+        IDictionary<string, string>? additionalHeaders,
         string? sessionId = null,
         string? protocolVersion = null)
-=======
-    internal static void CopyAdditionalHeaders(HttpRequestHeaders headers, IDictionary<string, string>? additionalHeaders, string? sessionId = null)
->>>>>>> b9b4a230
     {
         if (sessionId is not null)
         {
